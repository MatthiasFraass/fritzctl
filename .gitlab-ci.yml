--- conflicted
+++ resolved
@@ -1,11 +1,6 @@
 variables:
-<<<<<<< HEAD
   GO_DIST: "go1.9.linux-amd64.tar.gz"
-  FRITZCTL_VERSION: "1.4.12"
-=======
-  GO_DIST: "go1.8.3.linux-amd64.tar.gz"
   FRITZCTL_VERSION: "1.4.13"
->>>>>>> 6c905e6f
 
 before_script:
   - pwd
